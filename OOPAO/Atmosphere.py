# -*- coding: utf-8 -*-
"""
Created on Fri Aug 14 10:59:02 2020

@author: cheritie
"""
import sys
import json
import time
import jsonpickle
import matplotlib.pyplot as plt
import numpy as np
from numpy.random import RandomState
import matplotlib.gridspec as gridspec
from .phaseStats import ft_phase_screen, ft_sh_phase_screen, makeCovarianceMatrix
from .tools.displayTools import makeSquareAxes
from .tools.interpolateGeometricalTransformation import interpolate_cube, interpolate_image
from .tools.tools import createFolder, emptyClass, globalTransformation, pol2cart, translationImageMatrix, OopaoError
try:
    import cupy as xp
    global_gpu_flag = True
    xp = np #for now
except ImportError or ModuleNotFoundError:
    xp = np


class Atmosphere:
    def __init__(self,
                 telescope,
                 r0: float,
                 L0: float,
                 windSpeed: list,
                 fractionalR0: list,
                 windDirection: list,
                 altitude: list,
                 mode: float = 2,
                 src=None,
                 param=None):
        """ ATMOSPHERE.
        An Atmosphere is made of one or several layer of turbulence that follow the Van Karmann statistics.
        Each layer is considered to be independant to the other ones and has its own properties (direction, speed, etc.)
        The Atmosphere object can be defined for a single Source object (default) or multi Source Object.
        The Source coordinates allow to span different areas in the field (defined as well by the tel.fov).
        If the source type is an LGS the cone effect is considered using an interpolation.
        NGS and LGS can be combined together in the Asterism object.
        The convention chosen is that all the wavelength-dependant atmosphere parameters are expressed at 500 nm.

        Parameters
        ----------
        telescope : Telescope
            The telescope object to which the Atmosphere is associated.
            This object carries the phase, flux, pupil information and sampling time as well as the type of source (NGS/LGS, source/asterism).
        r0 : float
            the Fried Parameter in m, at 500 nm.
        L0 : float
            Outer scale parameter.
        windSpeed : list
            List of wind-speed for each layer in [m/s].
        fractionalR0 : list
            Cn2 profile of the turbulence. This should be a list of values for each layer.
        windDirection : list
            List of wind-direction for each layer in [deg].
        altitude : list
            List of altitude for each layer in [m].
        mode : float, optional
            Method to compute the atmospheric spectrum from which are computed the atmospheric phase screens.
            1 : using aotools dependency
            2 : using OOPAO dependancy
            The default is 2.
        param : Parameter File Object, optional
            Parameter file of the system. Once computed, the covariance matrices are saved in the calibration data folder and loaded instead of re-computed evry time.
            The default is None.
        asterism : Asterism, optional
            If the system contains multiple source, an astrism should be input to the atmosphere object.
            The default is None.

        Raises
        ------
        AttributeError
            DESCRIPTION.

        Returns
        -------
        None.

        ************************** COUPLING A TELESCOPE AND AN ATMOSPHERE OBJECT **************************
        A Telescope object "tel" can be coupled to an Atmosphere object "atm" using:
            _ tel + atm
        This means that a bridge is created between atm and tel: everytime that atm.OPD is updated, the tel.OPD property is automatically set to atm.OPD to reproduce the effect of the turbulence.

        A Telescope object "tel" can be separated of an Atmosphere object "atm" using:
            _ tel - atm
        This corresponds to a diffraction limited case (no turbulence)


        ************************** PROPERTIES **************************

        The main properties of the Atmosphere object are listed here:

        _ atm.OPD : Optical Path Difference in [m] truncated by the telescope pupil. If the atmosphere has multiple sources, the OPD is a list of OPD for each source
        _ atm.OPD_no_pupil : Optical Path Difference in [m]. If the atmosphere has multiple sources, the OPD is a list of OPD for each source
        _ atm.r0
        _ atm.L0
        _ atm.nLayer                                : number of turbulence layers
        _ atm.seeingArcsec                          : seeing in arcsec at 500 nm
        _ atm.layer_X                               : access the child object corresponding to the layer X where X starts at 0

        The main properties of the object can be displayed using :
            atm.print_properties()

        the following properties can be updated on the fly:
            _ atm.r0
            _ atm.windSpeed
            _ atm.windDirection
        ************************** FUNCTIONS **************************

        _ atm.update()                              : update the OPD of the atmosphere for each layer according to the time step defined by tel.samplingTime
        _ atm.update(OPD)                           : update the OPD of the atmosphere using a user defined OPD
        _ atm.generateNewPhaseScreen(seed)          : generate a new phase screen for the atmosphere OPD
        _ atm.print_atm_at_wavelength(wavelength)   : prompt seeing and r0 at specified wavelength
        _ atm.print_atm()                           : prompt the main properties of the atm object
        _ display_atm_layers(layer_index)           : imshow the OPD of each layer with the intersection beam for each source

        """
        OOPAO_path = [s for s in sys.path if "OOPAO" in s]
        l = []
        for i in OOPAO_path:
            l.append(len(i))
        path = OOPAO_path[np.argmin(l)]
        precision = np.load(path+'/precision_oopao.npy')
        if precision == 64:
            self.precision = np.float64
        else:
            self.precision = np.float32
        if self.precision is xp.float32:
            self.precision_complex = xp.complex64
        else:
            self.precision_complex = xp.complex128
        self.hasNotBeenInitialized = True
        # Wavelengt used to define the properties of the atmosphere

        self.wavelength = 500*1e-9

        self.r0_def = 0.15              # DefaultFried Parameter in m at 500 nm to build covariance matrices
        self.r0 = r0                # User input Fried Parameter in m at 500 nm
        self.rad2arcsec = (180. / np.pi) * 3600
        self.fractionalR0 = fractionalR0      # Fractional Cn2 profile in percentage
        self.altitude = altitude          # altitude of the layers
        self.cn2 = (self.r0**(-5. / 3) / (0.423 * (2*np.pi/self.wavelength)**2))/np.max([1, np.max(self.altitude)])      # Cn2 m^(-2/3)
        self.L0 = L0                # Outer Scale in m
        self.nLayer = len(fractionalR0)     # number of layer
        self.windSpeed = windSpeed         # wind speed of the layers in m/s
        self.windDirection = windDirection     # wind direction in degrees
        self.tag = 'atmosphere'      # Tag of the object
        self.nExtra = 2                 # number of extra pixel to generate the phase screens
        self.telescope = telescope         # associated telescope object
        self.V0 = (np.sum(np.asarray(self.fractionalR0) * np.asarray(self.windSpeed))**(5/3))**(3/5)  # computation of equivalent wind speed, Roddier 1982
        self.tau0 = 0.31 * self.r0 / self.V0  # Coherence time of atmosphere, Roddier 1981
        # default value to update phase screens at each iteration
        self.user_defined_opd = False

        # <JM @ SpaceODT> Removed this because the atmosphere behaves as its own entity now
        # if self.telescope.src is None:
        #     raise OopaoError('The telescope was not coupled to any source object! Make sure to couple it with an src object using src*tel')
        # <\JM @ SpaceODT>
        
        self.mode = mode              # DEBUG -> first phase screen generation mode
        self.seeingArcsec = 206265*(self.wavelength/self.r0)
        # case when multiple sources are considered (LGS and NGS)

        # <JM @ SpaceODT> Moved this part to __mul__
<<<<<<< HEAD
        if src is None and self.telescope.src is None:
            raise OopaoError(
                "The Atmosphere object requires a Source. " 
                "Either provide a Source directly as an attribute, or propagate the Source through the Telescope before creating the Atmosphere."
            )  
        if src:
            self.src = src
        else:
            self.src = self.telescope.src

        if self.src.type == 'asterism':
            self.asterism = self.src
        else:
            self.asterism = None
=======
        self.asterism = None
>>>>>>> 6ea4f9c0
        # if telescope.src.type == 'asterism':
        #     self.asterism = telescope.src
        # else:
        #     self.asterism = None
        # self.asterism = None
        # <\JM @ SpaceODT>

        self.param = param

    def initializeAtmosphere(self, telescope=None, compute_covariance=True):
        if telescope is not None:
            self.telescope = telescope

        self.compute_covariance = compute_covariance
        phase_support = self.initialize_phase_support()
        self.fov = telescope.fov
        self.fov_rad = telescope.fov_rad
        if self.hasNotBeenInitialized:
            self.initial_r0 = self.r0
            for i_layer in range(self.nLayer):
                print('Creation of layer' + str(i_layer+1) + '/' + str(self.nLayer) + ' ...')
                tmpLayer = self.buildLayer(telescope, self.r0_def, self.L0, i_layer=i_layer, compute_covariance=self.compute_covariance)
                setattr(self, 'layer_'+str(i_layer+1), tmpLayer)
                phase_support = self.fill_phase_support(tmpLayer, phase_support, i_layer)
                tmpLayer.phase_support = phase_support
                tmpLayer.phase *= self.wavelength/2/xp.pi
        else:
            print('Re-setting the atmosphere to its initial state...')
            self.r0 = self.initial_r0
            for i_layer in range(self.nLayer):
                print('Updating layer' + str(i_layer+1) + '/' + str(self.nLayer) + ' ...')
                tmpLayer = getattr(self, 'layer_'+str(i_layer+1))
                tmpLayer.phase = tmpLayer.initialPhase/self.wavelength*2*xp.pi
                tmpLayer.randomState = RandomState(42+i_layer*1000)
                Z = tmpLayer.phase[tmpLayer.innerMask[1:-1, 1:-1] != 0]
                X = xp.matmul(tmpLayer.A, Z) + xp.matmul(tmpLayer.B, tmpLayer.randomState.normal(size=tmpLayer.B.shape[1]))
                tmpLayer.mapShift[tmpLayer.outerMask != 0] = X
                tmpLayer.mapShift[tmpLayer.outerMask == 0] = xp.reshape(tmpLayer.phase, tmpLayer.resolution*tmpLayer.resolution)
                tmpLayer.notDoneOnce = True

                setattr(self, 'layer_'+str(i_layer+1), tmpLayer)
                phase_support = self.fill_phase_support(
                    tmpLayer, phase_support, i_layer)

                # wavelenfth scaling
                tmpLayer.phase *= self.wavelength/2/xp.pi
        self.generateNewPhaseScreen(seed=0)
        self.hasNotBeenInitialized = False
        if self.compute_covariance:
            # move of one time step to create the atm variables
            self.update()

        # <JM @ SpaceODT> Commented this so the OPD isn't saved when initializing the atm
        # save the resulting phase screen in OPD
        # self.set_OPD(phase_support)
        # <\JM @ SpaceODT>

        # <JM @ SpaceODT> Commented this so the OPD isn't saved when initializing the atm
        self.src_list = []
        # <\JM @ SpaceODT>

        # reset the r0 and generate a new phase screen to override the ro_def computation
        self.r0 = self.r0
        self.generateNewPhaseScreen(0)
        # self.print_properties()
        print(self)
        
    def buildLayer(self, telescope, r0, L0, i_layer, compute_covariance=True):
        """
            Generation of phase screens using the method introduced in Assemat et al (2006)
        """
        # initialize layer object
        layer = emptyClass()
        # create a random state to allow reproductible sequences of phase screens
        layer.randomState = RandomState(42+i_layer*1000)
        # gather properties of the atmosphere
        layer.altitude = self.altitude[i_layer]
        layer.windSpeed = self.windSpeed[i_layer]
        layer.direction = self.windDirection[i_layer]
        # compute the X and Y wind speed
        layer.vY = layer.windSpeed*xp.cos(xp.deg2rad(layer.direction))
        layer.vX = layer.windSpeed*xp.sin(xp.deg2rad(layer.direction))
        layer.extra_sx = 0
        layer.extra_sy = 0
        # Diameter and resolution of the layer including the Field Of View and the number of extra pixels
        layer.D_fov = self.telescope.D+2*xp.tan(self.fov_rad/2)*layer.altitude
        layer.resolution_fov = int(
            xp.ceil((self.telescope.resolution/self.telescope.D)*layer.D_fov))
        # 4 pixels are added as a margin for the edges
        layer.resolution = layer.resolution_fov + 4

        layer.D = layer.resolution * self.telescope.D / self.telescope.resolution

        layer.center = layer.resolution//2
<<<<<<< HEAD

        # [x_z, y_z] = pol2cart(layer.altitude*xp.tan(0/206265)* layer.resolution / layer.D,
        #                         xp.deg2rad(0))
        # center_x = int(y_z)+layer.resolution//2
        # center_y = int(x_z)+layer.resolution//2
        
        # layer.pupil_footprint = xp.zeros([layer.resolution, layer.resolution], dtype=self.precision())
        # layer.pupil_footprint[center_x-self.telescope.resolution//2:center_x+self.telescope.resolution //
        #                         2, center_y-self.telescope.resolution//2:center_y+self.telescope.resolution//2] = 1


        if self.asterism is None:
            [x_z, y_z] = pol2cart(layer.altitude*xp.tan(self.src.coordinates[0]/206265)* layer.resolution / layer.D,
                                   xp.deg2rad(self.src.coordinates[1]))
            center_x = int(y_z)+layer.resolution//2
            center_y = int(x_z)+layer.resolution//2


            layer.pupil_footprint = xp.zeros([layer.resolution, layer.resolution], dtype=self.precision())
            layer.pupil_footprint[center_x-self.telescope.resolution//2:center_x+self.telescope.resolution //
                                  2, center_y-self.telescope.resolution//2:center_y+self.telescope.resolution//2] = 1

        else:
            layer.pupil_footprint = []
            layer.extra_sx = []
            layer.extra_sy = []
            for i in range(self.asterism.n_source):
                
                [x_z, y_z] = pol2cart(layer.altitude*xp.tan(self.src.coordinates[i][0]/206265)
                                    * layer.resolution / layer.D, xp.deg2rad(self.src.coordinates[i][1]))
                layer.extra_sx.append(int(x_z)-x_z)
                layer.extra_sy.append(int(y_z)-y_z)
                center_x = int(y_z)+layer.resolution//2
                center_y = int(x_z)+layer.resolution//2


                pupil_footprint = xp.zeros([layer.resolution, layer.resolution], dtype=self.precision())
                pupil_footprint[center_x-self.telescope.resolution//2:center_x+self.telescope.resolution //
                                2, center_y-self.telescope.resolution//2:center_y+self.telescope.resolution//2] = 1


                layer.pupil_footprint.append(pupil_footprint)
=======

        [x_z, y_z] = pol2cart(layer.altitude*xp.tan(0/206265)* layer.resolution / layer.D,
                                xp.deg2rad(0))
        center_x = int(y_z)+layer.resolution//2
        center_y = int(x_z)+layer.resolution//2
        
        layer.pupil_footprint = xp.zeros([layer.resolution, layer.resolution], dtype=self.precision())
        layer.pupil_footprint[center_x-self.telescope.resolution//2:center_x+self.telescope.resolution //
                                2, center_y-self.telescope.resolution//2:center_y+self.telescope.resolution//2] = 1


        # if self.asterism is None:
        # if self.telescope.src.tag == "source":
        #     [x_z, y_z] = pol2cart(layer.altitude*xp.tan(self.telescope.src.coordinates[0]/206265)* layer.resolution / layer.D,
        #                            xp.deg2rad(self.telescope.src.coordinates[1]))
        #     center_x = int(y_z)+layer.resolution//2
        #     center_y = int(x_z)+layer.resolution//2

        #     # print(f"center_x: {center_x}, center_y: {center_y}")


        #     layer.pupil_footprint = xp.zeros([layer.resolution, layer.resolution], dtype=self.precision())
        #     layer.pupil_footprint[center_x-self.telescope.resolution//2:center_x+self.telescope.resolution //
        #                           2, center_y-self.telescope.resolution//2:center_y+self.telescope.resolution//2] = 1

        #     # print(layer.pupil_footprint.shape)
        #     # plt.imshow(layer.pupil_footprint)
        #     # plt.show()

        # else:
        #     layer.pupil_footprint = []
        #     layer.extra_sx = []
        #     layer.extra_sy = []
        #     # for i in range(self.asterism.n_source):
        #     for i in range(self.telescope.src.n_source):
        #         # print(self.telescope.src.coordinates[i][0])
        #         # [x_z, y_z] = pol2cart(layer.altitude*xp.tan(self.telescope.src.coordinates[i][0]/206265)
        #         #                       * layer.resolution / layer.D, xp.deg2rad(self.asterism.coordinates[i][1]))
                
        #         [x_z, y_z] = pol2cart(layer.altitude*xp.tan(self.telescope.src.coordinates[i][0]/206265)
        #                             * layer.resolution / layer.D, xp.deg2rad(self.telescope.src.coordinates[i][1]))
        #         layer.extra_sx.append(int(x_z)-x_z)
        #         layer.extra_sy.append(int(y_z)-y_z)
        #         center_x = int(y_z)+layer.resolution//2
        #         center_y = int(x_z)+layer.resolution//2

        #         # print(f"center_x: {center_x}, center_y: {center_y}")


        #         pupil_footprint = xp.zeros([layer.resolution, layer.resolution], dtype=self.precision())
        #         pupil_footprint[center_x-self.telescope.resolution//2:center_x+self.telescope.resolution //
        #                         2, center_y-self.telescope.resolution//2:center_y+self.telescope.resolution//2] = 1

        #         # print(pupil_footprint.shape)
        #         # plt.imshow(pupil_footprint)
        #         # plt.show()

        #         layer.pupil_footprint.append(pupil_footprint)
>>>>>>> 6ea4f9c0

        # layer pixel size


        layer.d0 = layer.D/layer.resolution

        # number of pixel for the phase screens computation
        layer.nExtra = self.nExtra
        layer.nPixel = int(1+xp.round(layer.D/layer.d0))
        print('-> Computing the initial phase screen...')
        a = time.time()
        if self.mode == 2:
            layer.phase = ft_sh_phase_screen(
                self, layer.resolution, layer.D/layer.resolution, seed=i_layer)
        else:
            layer.phase = ft_phase_screen(
                self, layer.resolution, layer.D/layer.resolution, seed=i_layer)
        layer.initialPhase = layer.phase.copy()
        layer.seed = i_layer
        b = time.time()
        print('initial phase screen : ' + str(b-a) + ' s')

        # Outer ring of pixel for the phase screens update
        layer.outerMask = xp.ones([layer.resolution+layer.nExtra, layer.resolution+layer.nExtra], dtype=self.precision())
        layer.outerMask[1:-1, 1:-1] = 0

        # inner pixels that contains the phase screens
        layer.innerMask = xp.ones([layer.resolution+layer.nExtra, layer.resolution+layer.nExtra], dtype=self.precision())
        layer.innerMask -= layer.outerMask
        layer.innerMask[1+layer.nExtra:-1-layer.nExtra,
                        1+layer.nExtra:-1-layer.nExtra] = 0

        x = xp.linspace(0, layer.resolution+1, layer.resolution + 2, dtype=self.precision()) * layer.D/(layer.resolution-1)
        u, v = xp.meshgrid(x, x)

        layer.innerZ = u[layer.innerMask != 0] + 1j*v[layer.innerMask != 0]
        layer.outerZ = u[layer.outerMask != 0] + 1j*v[layer.outerMask != 0]
        if self.compute_covariance:

            layer.ZZt, layer.ZXt, layer.XXt, layer.ZZt_inv = self.get_covariance_matrices(layer)

            layer.ZZt_r0 = self.ZZt_r0.copy()
            layer.ZXt_r0 = self.ZXt_r0.copy()
            layer.XXt_r0 = self.XXt_r0.copy()
            layer.ZZt_inv_r0 = self.ZZt_inv_r0.copy()

            layer.A = xp.matmul(layer.ZXt_r0.T, layer.ZZt_inv_r0)
            layer.BBt = layer.XXt_r0 - xp.matmul(layer.A, layer.ZXt_r0)
            layer.B = xp.linalg.cholesky(layer.BBt)
            layer.mapShift = xp.zeros([layer.nPixel+1, layer.nPixel+1], dtype=self.precision())
            Z = layer.phase[layer.innerMask[1:-1, 1:-1] != 0]
            X = xp.matmul(layer.A, Z) + xp.matmul(layer.B, layer.randomState.normal(size=layer.B.shape[1]))

            layer.mapShift[layer.outerMask != 0] = X
            layer.mapShift[layer.outerMask == 0] = xp.reshape(layer.phase, layer.resolution*layer.resolution)
            layer.notDoneOnce = True
            layer.A = layer.A.astype(self.precision())
            layer.B = layer.A.astype(self.precision())
            print('Done!')
        return layer

    def add_row(self, layer, stepInPixel, map_full=None):
        if map_full is None:
            map_full = layer.mapShift
        shiftMatrix = translationImageMatrix(map_full, [stepInPixel[0], stepInPixel[1]])  # units are in pixel of the M1
        tmp = globalTransformation(map_full, shiftMatrix)
        onePixelShiftedPhaseScreen = tmp[1:-1, 1:-1]
        Z = onePixelShiftedPhaseScreen[layer.innerMask[1:-1, 1:-1] != 0]
        X = layer.A@Z + layer.B@layer.randomState.normal(size=layer.B.shape[1]).astype(self.precision())
        map_full[layer.outerMask != 0] = X
        map_full[layer.outerMask == 0] = xp.reshape(
            onePixelShiftedPhaseScreen, layer.resolution*layer.resolution)
        return onePixelShiftedPhaseScreen

    def set_pupil_footprint(self):

        for i_layer in range(self.nLayer):
            layer = getattr(self, 'layer_'+str(i_layer+1))


            # if len(self.src_list) == 1:
            if self.asterism is None:
                src = self.src_list[0]
                if src.chromatic_shift is not None:
                    if len(src.chromatic_shift) == self.nLayer:
                        chromatic_shift = src.chromatic_shift[i_layer]
                    else:
                        raise OopaoError('The chromatic_shift property is expected to be the same length as the number of atmospheric layer. ')
                else:
                    chromatic_shift = 0
<<<<<<< HEAD
                [x_z, y_z] = pol2cart(layer.altitude*xp.tan((self.src.coordinates[0]+chromatic_shift)/self.rad2arcsec)
                                      * layer.resolution / layer.D, xp.deg2rad(self.src.coordinates[1]))
=======
                [x_z, y_z] = pol2cart(layer.altitude*xp.tan((self.telescope.src.coordinates[0]+chromatic_shift)/self.rad2arcsec)
                                      * layer.resolution / layer.D, xp.deg2rad(self.telescope.src.coordinates[1]))
>>>>>>> 6ea4f9c0
                layer.extra_sx = int(x_z)-x_z
                layer.extra_sy = int(y_z)-y_z

                center_x = int(y_z)+layer.resolution//2
                center_y = int(x_z)+layer.resolution//2
                
                # print(f"center_x: {center_x}, center_y: {center_y}")


                layer.pupil_footprint = xp.zeros(
                    [layer.resolution, layer.resolution], dtype=self.precision())
                layer.pupil_footprint[center_x-self.telescope.resolution//2:center_x+self.telescope.resolution //
                                      2, center_y-self.telescope.resolution//2:center_y+self.telescope.resolution//2] = 1
            else:
                layer.pupil_footprint = []
                layer.extra_sx = []
                layer.extra_sy = []
                # for i in range(self.asterism.n_source):
                for src in self.src_list:
                    [x_z, y_z] = pol2cart(layer.altitude*xp.tan(src.coordinates[0]/206265)
                                          * layer.resolution / layer.D, xp.deg2rad(src.coordinates[1]))
                    layer.extra_sx.append(int(x_z)-x_z)
                    layer.extra_sy.append(int(y_z)-y_z)
                    center_x = int(y_z)+layer.resolution//2
                    center_y = int(x_z)+layer.resolution//2

                    # print(f"center_x: {center_x}, center_y: {center_y}")

                    pupil_footprint = xp.zeros(
                        [layer.resolution, layer.resolution], dtype=self.precision())
                    pupil_footprint[center_x-self.telescope.resolution//2:center_x+self.telescope.resolution //
                                    2, center_y-self.telescope.resolution//2:center_y+self.telescope.resolution//2] = 1
                    layer.pupil_footprint.append(pupil_footprint)


    def updateLayer(self, layer, shift=None):
        if self.compute_covariance is False:
            raise OopaoError('The computation of the covariance matrices was set to False in the atmosphere initialisation. Set it to True to provide moving layers.')
        self.ps_loop = layer.D / (layer.resolution)
        ps_turb_x = layer.vX*self.telescope.samplingTime
        ps_turb_y = layer.vY*self.telescope.samplingTime

        if layer.vX == 0 and layer.vY == 0 and shift is None:
            layer.phase = layer.phase

        else:
            if layer.notDoneOnce:
                layer.notDoneOnce = False
                layer.ratio = xp.zeros(2)
                layer.ratio[0] = ps_turb_x/self.ps_loop
                layer.ratio[1] = ps_turb_y/self.ps_loop
                layer.buff = xp.zeros(2)

            if shift is None:
                ratio = layer.ratio
            else:
                ratio = shift    # shift in pixels
            tmpRatio = xp.abs(ratio)
            tmpRatio[xp.isinf(tmpRatio)] = 0
            nScreens = (tmpRatio)
            nScreens = nScreens.astype('int')

            stepInPixel = xp.zeros(2)
            stepInSubPixel = xp.zeros(2)

            for i in range(nScreens.min()):
                stepInPixel[0] = 1
                stepInPixel[1] = 1
                stepInPixel = stepInPixel*xp.sign(ratio)
                layer.phase = self.add_row(layer, stepInPixel)

            for j in range(nScreens.max()-nScreens.min()):
                stepInPixel[0] = 1
                stepInPixel[1] = 1
                stepInPixel = stepInPixel*xp.sign(ratio)
                stepInPixel[xp.where(nScreens == nScreens.min())] = 0
                layer.phase = self.add_row(layer, stepInPixel)

            stepInSubPixel[0] = (xp.abs(ratio[0]) % 1)*xp.sign(ratio[0])
            stepInSubPixel[1] = (xp.abs(ratio[1]) % 1)*xp.sign(ratio[1])

            layer.buff += stepInSubPixel
            if xp.abs(layer.buff[0]) >= 1 or xp.abs(layer.buff[1]) >= 1:
                stepInPixel[0] = 1*xp.sign(layer.buff[0])
                stepInPixel[1] = 1*xp.sign(layer.buff[1])
                stepInPixel[xp.where(xp.abs(layer.buff) < 1)] = 0

                layer.phase = self.add_row(layer, stepInPixel)

            layer.buff[0] = (xp.abs(layer.buff[0]) % 1)*xp.sign(layer.buff[0])
            layer.buff[1] = (xp.abs(layer.buff[1]) % 1)*xp.sign(layer.buff[1])

            shiftMatrix = translationImageMatrix(
                layer.mapShift, [layer.buff[0], layer.buff[1]])  # units are in pixel of the M1
            layer.phase = globalTransformation(
                layer.mapShift, shiftMatrix)[1:-1, 1:-1]
            # layer.phase = globalTransformation(
            #     layer.mapShift, shiftMatrix)[1:-1, 1:-1]

    def update(self, OPD=None):
        if self.hasNotBeenInitialized:
            raise OopaoError('The Atmosphere object needs to be initialised using the initialiseAtmosphere()')

        if OPD is None:
            self.user_defined_opd = False

            # phase_support = self.initialize_phase_support()
            for i_layer in range(self.nLayer):
                tmpLayer = getattr(self, 'layer_'+str(i_layer+1))
                self.updateLayer(tmpLayer)
                # phase_support = self.fill_phase_support(tmpLayer, phase_support, i_layer)

            # <JM @ SpaceODT> Commented this so the OPD is not changed when updating the atm, only during the propagation
            # self.set_OPD(phase_support)
        else:
            self.user_defined_opd = True

            # <JM @ SpaceODT> Changed this part so the OPD gets stored directly in the source
            # case where the OPD is input
            self.telescope.src.OPD_no_pupil = OPD
            self.telescope.src.OPD = OPD*self.telescope.src.mask
            # <\JM @ SpaceODT>


        if self.telescope.isPaired:
            self*self.telescope


    def relay(self, src):
<<<<<<< HEAD
        self.src = src
=======
        from copy import deepcopy

        # src_tmp = deepcopy(self.telescope.src)

>>>>>>> 6ea4f9c0

        if src.tag == 'source':
            self.src_list = [src]
            self.asterism = None

        elif src.tag == 'asterism':
            self.src_list = src.src
            self.asterism = src

        self.set_pupil_footprint()

        phase_support = self.initialize_phase_support()
        for i_layer in range(self.nLayer):
            tmpLayer = getattr(self, 'layer_' + str(i_layer + 1))
            phase_support = self.fill_phase_support(
                tmpLayer, phase_support, i_layer)

        for src in self.src_list:
            src.through_atm = True
            src.optical_path.append([self.tag, self])
            
        self.set_OPD(phase_support)

        # self.set_OPD(phase_support)


    def initialize_phase_support(self):
        if self.asterism is None:
            phase_support = xp.zeros([self.telescope.resolution, self.telescope.resolution], dtype=self.precision())
        else:
            phase_support = []
            for i in range(self.asterism.n_source):
                phase_support.append(xp.zeros([self.telescope.resolution, self.telescope.resolution], dtype=self.precision()))
        return phase_support

    def fill_phase_support(self, tmpLayer, phase_support, i_layer):

        # if self.telescope.src.tag == "source":
        if self.asterism is None:
<<<<<<< HEAD
            if self.src.altitude <= tmpLayer.altitude:
                raise OopaoError('The source altitude ('+str(self.src.altitude)+' m) is below or at the same altitude as the atmosphere layer ('+str(tmpLayer.altitude)+' m)')
            _im = tmpLayer.phase.copy()
            h = self.src.altitude-tmpLayer.altitude
=======
            if self.telescope.src.altitude <= tmpLayer.altitude:
                raise OopaoError('The source altitude ('+str(self.telescope.src.altitude)+' m) is below or at the same altitude as the atmosphere layer ('+str(tmpLayer.altitude)+' m)')
            _im = tmpLayer.phase.copy()
            h = self.telescope.src.altitude-tmpLayer.altitude
>>>>>>> 6ea4f9c0
            if xp.isinf(h):
                # magnification due to cone effect not considered
                magnification_cone_effect = 1
                interpolate_im = False
            else:
                # magnification due to cone effect not considered
<<<<<<< HEAD
                magnification_cone_effect = (h)/self.src.altitude
=======
                magnification_cone_effect = (h)/self.telescope.src.altitude
>>>>>>> 6ea4f9c0
                interpolate_im = True
            pixel_size_in = 1
            pixel_size_out = pixel_size_in*magnification_cone_effect
            resolution_out = tmpLayer.resolution

            if tmpLayer.extra_sx != 0 or tmpLayer.extra_sy != 0 or interpolate_im is True:
                _im = xp.squeeze(interpolate_image(_im, pixel_size_in, pixel_size_out,
                                 resolution_out, shift_x=tmpLayer.extra_sx, shift_y=tmpLayer.extra_sy))
            phase_support += xp.reshape(_im[xp.where(tmpLayer.pupil_footprint == 1)], [
                                        self.telescope.resolution, self.telescope.resolution]) * xp.sqrt(self.fractionalR0[i_layer])
        else:
            for i in range(self.asterism.n_source):
                if self.asterism.altitude[i] <= tmpLayer.altitude:
                    raise OopaoError('The source altitude ('+str(self.asterism.altitude[i])+' m) is below or at the same altitude as the atmosphere layer ('+str(tmpLayer.altitude)+' m)')
                _im = tmpLayer.phase.copy()

                if tmpLayer.extra_sx[i] != 0 or tmpLayer.extra_sy[i] != 0:

                    pixel_size_in = 1
                    pixel_size_out = 1
                    resolution_out = _im.shape[0]
                    _im = xp.squeeze(interpolate_image(_im, pixel_size_in, pixel_size_out,
                                     resolution_out, shift_x=tmpLayer.extra_sx[i], shift_y=tmpLayer.extra_sy[i]))

                if self.asterism.src[i].type == 'LGS':
                    # print("LGS")
                    sub_im = xp.reshape(_im[xp.where(tmpLayer.pupil_footprint[i] == 1)], [
                                        self.telescope.resolution, self.telescope.resolution])
                    alpha_cone = xp.arctan(
                        self.telescope.D/2/self.asterism.altitude[i])
                    h = self.asterism.altitude[i]-tmpLayer.altitude
                    if xp.isinf(h):
                        # magnification due to cone effect not considered
                        magnification_cone_effect = 1
                        interpolate_im = False
                    else:
                        # magnification due to cone effect not considered
<<<<<<< HEAD
                        magnification_cone_effect = (h)/self.src.altitude
=======
                        magnification_cone_effect = (h)/self.telescope.src.altitude
>>>>>>> 6ea4f9c0
                        interpolate_im = True
                    cube_in = xp.atleast_3d(sub_im).T

                    pixel_size_in = 1
                    pixel_size_out = pixel_size_in*magnification_cone_effect
                    resolution_out = self.telescope.resolution

                    phase_support[i] += xp.squeeze(interpolate_cube(cube_in, pixel_size_in, pixel_size_out, resolution_out)).T * xp.sqrt(self.fractionalR0[i_layer])
                else:
                    # print(_im[xp.where(tmpLayer.pupil_footprint[i] == 1)].shape)
                    # plt.imshow(tmpLayer.pupil_footprint[i])
                    # plt.show()
                    phase_support[i] += xp.reshape(_im[xp.where(tmpLayer.pupil_footprint[i] == 1)], [
                                                   self.telescope.resolution, self.telescope.resolution]) * xp.sqrt(self.fractionalR0[i_layer])
        return phase_support


    # <JM @ SpaceODT> Changed this function so the OPD gets stored directly in the source
    def set_OPD(self, phase_support):
        # print(self.asterism)
        
        # if len(self.src_list) == 1:
        if self.asterism is None:
            src = self.src_list[0]
            src.OPD_no_pupil = phase_support*self.wavelength/2/xp.pi
            src.OPD = src.OPD_no_pupil*src.mask
        else:
            for i, src in enumerate(self.src_list):
                src.OPD_no_pupil = phase_support[i]*self.wavelength/2/xp.pi
                src.OPD = src.OPD_no_pupil*src.mask

        self.OPD = np.array(phase_support)*self.wavelength/2/xp.pi

<<<<<<< HEAD
        return

        # if self.telescope.src.tag == "source":
        #     self.telescope.src.OPD_no_pupil = phase_support*self.wavelength/2/xp.pi
        #     self.telescope.src.OPD = self.telescope.src.OPD_no_pupil*self.telescope.src.mask

        # else:
        #     for src in self.telescope.src.src:
        #         src.OPD_no_pupil = phase_support[src.ast_idx]*self.wavelength/2/xp.pi
        #         src.OPD = src.OPD_no_pupil*src.mask

=======
>>>>>>> 6ea4f9c0
        return
    # <\JM @ SpaceODT>


        # if self.telescope.src.tag == "source":
        #     self.telescope.src.OPD_no_pupil = phase_support*self.wavelength/2/xp.pi
        #     self.telescope.src.OPD = self.telescope.src.OPD_no_pupil*self.telescope.src.mask

        # else:
        #     for src in self.telescope.src.src:
        #         src.OPD_no_pupil = phase_support[src.ast_idx]*self.wavelength/2/xp.pi
        #         src.OPD = src.OPD_no_pupil*src.mask

        return
    # <\JM @ SpaceODT>


    def get_covariance_matrices(self, layer):
        # Compute the covariance matrices
        compute_covariance_matrices = True

        if self.fov_rad == 0:
            try:
                c = time.time()
                self.ZZt_r0 = self.ZZt_r0
                d = time.time()
                print('ZZt.. : ' + str(d-c) + ' s')
                self.ZXt_r0 = self.ZXt_r0
                e = time.time()
                print('ZXt.. : ' + str(e-d) + ' s')
                self.XXt_r0 = self.XXt_r0
                f = time.time()
                print('XXt.. : ' + str(f-e) + ' s')
                self.ZZt_inv_r0 = self.ZZt_inv_r0

                print(
                    'SCAO system considered: covariance matrices were already computed!')
                compute_covariance_matrices = False
            except:
                compute_covariance_matrices = True
        if compute_covariance_matrices:
            c = time.time()
            self.ZZt = makeCovarianceMatrix(layer.innerZ, layer.innerZ, self)

            if self.param is None:
                self.ZZt_inv = xp.linalg.pinv(self.ZZt)
            else:
                try:
                    print('Loading pre-computed data...')
                    name_data = 'ZZt_inv_spider_L0_'+str(self.L0)+'_m_r0_'+str(
                        self.r0_def)+'_shape_'+str(self.ZZt.shape[0])+'x'+str(self.ZZt.shape[1])+'.json'
                    location_data = self.param['pathInput'] + \
                        self.param['name'] + '/sk_v/'
                    try:
                        with open(location_data+name_data) as f:
                            C = json.load(f)
                        data_loaded = jsonpickle.decode(C)
                    except:
                        createFolder(location_data)
                        with open(location_data+name_data) as f:
                            C = json.load(f)
                        data_loaded = jsonpickle.decode(C)
                    self.ZZt_inv = data_loaded['ZZt_inv']

                except:
                    print('Something went wrong.. re-computing ZZt_inv ...')
                    name_data = 'ZZt_inv_spider_L0_'+str(self.L0)+'_m_r0_'+str(
                        self.r0_def)+'_shape_'+str(self.ZZt.shape[0])+'x'+str(self.ZZt.shape[1])+'.json'
                    location_data = self.param['pathInput'] + \
                        self.param['name'] + '/sk_v/'
                    createFolder(location_data)

                    self.ZZt_inv = xp.linalg.pinv(self.ZZt)

                    print('saving for future...')
                    data = dict()
                    data['pupil'] = self.telescope.pupil
                    data['ZZt_inv'] = self.ZZt_inv

                    data_encoded = jsonpickle.encode(data)
                    with open(location_data+name_data, 'w') as f:
                        json.dump(data_encoded, f)
            d = time.time()
            print('ZZt.. : ' + str(d-c) + ' s')
            self.ZXt = makeCovarianceMatrix(layer.innerZ, layer.outerZ, self)
            e = time.time()
            print('ZXt.. : ' + str(e-d) + ' s')
            self.XXt = makeCovarianceMatrix(layer.outerZ, layer.outerZ, self)
            f = time.time()
            print('XXt.. : ' + str(f-e) + ' s')

            self.ZZt_r0 = self.ZZt*(self.r0_def/self.r0)**(5/3)
            self.ZXt_r0 = self.ZXt*(self.r0_def/self.r0)**(5/3)
            self.XXt_r0 = self.XXt*(self.r0_def/self.r0)**(5/3)
            self.ZZt_inv_r0 = self.ZZt_inv/((self.r0_def/self.r0)**(5/3))
        return self.ZZt, self.ZXt, self.XXt, self.ZZt_inv

    def generateNewPhaseScreen(self, seed=None):
        if seed is None:
            t = time.localtime()
            seed = t.tm_hour*3600 + t.tm_min*60 + t.tm_sec
        phase_support = self.initialize_phase_support()
        for i_layer in range(self.nLayer):
            tmpLayer = getattr(self, 'layer_'+str(i_layer+1))

            if self.mode == 1:
                raise DeprecationWarning("The dependency to the aotools package has been deprecated.")
            else:
                if self.mode == 2:
                    # with subharmonics
                    phase = ft_sh_phase_screen(
                        self, tmpLayer.resolution, tmpLayer.D/tmpLayer.resolution, seed=seed+i_layer)
                else:
                    phase = ft_phase_screen(
                        self, tmpLayer.resolution, tmpLayer.D/tmpLayer.resolution, seed=seed+i_layer)

            tmpLayer.phase = phase
            tmpLayer.randomState = RandomState(seed+i_layer*1000)
            if self.compute_covariance:
                Z = tmpLayer.phase[tmpLayer.innerMask[1:-1, 1:-1] != 0]
                X = xp.matmul(tmpLayer.A, Z) + xp.matmul(tmpLayer.B,
                                                         tmpLayer.randomState.normal(size=tmpLayer.B.shape[1]))

                tmpLayer.mapShift[tmpLayer.outerMask != 0] = X
                tmpLayer.mapShift[tmpLayer.outerMask == 0] = xp.reshape(
                    tmpLayer.phase, tmpLayer.resolution*tmpLayer.resolution)
                tmpLayer.notDoneOnce = True

            setattr(self, 'layer_'+str(i_layer+1), tmpLayer)
            phase_support = self.fill_phase_support(
                tmpLayer, phase_support, i_layer)

        # self.set_OPD(phase_support)

        if self.telescope.isPaired:
            self*self.telescope

    def print_atm_at_wavelength(self, wavelength):

        r0_wvl = self.r0*((wavelength/self.wavelength)**(6/5))
        seeingArcsec_wvl = self.rad2arcsec*(wavelength/r0_wvl)

        print('%%%%%%%%%%%%%%%%%%%%%%%%%%%%%% ATMOSPHERE AT ' +
              str(wavelength)+' nm %%%%%%%%%%%%%%%%%%%%%%%%%%%%%%')
        print('r0 \t\t'+str(r0_wvl) + ' \t [m]')
        print('Seeing \t' + str(xp.round(seeingArcsec_wvl, 2)) + str('\t ["]'))
        print('%%%%%%%%%%%%%%%%%%%%%%%%%%%%%%%%%%%%%%%%%%%%%%%%%%%%%%%%%%%%%%%%%%%%%%%')
        return r0_wvl,seeingArcsec_wvl
       
    def __mul__(self, obj):
        if obj.tag == 'telescope' or obj.tag == 'source' or obj.tag == 'asterism':

            if obj.tag == 'telescope':

                if obj.src.type == 'asterism':
                    self.asterism = obj.src
                else:
                    self.asterism = None

                if self.fov == obj.fov:
                    self.telescope = obj
                else:
                    print(
                        'Re-initializing the atmosphere to match the new telescope fov')
                    self.hasNotBeenInitialized = True
                    self.initializeAtmosphere(obj)

            elif obj.tag == 'source':
                if obj.coordinates[0] <= self.fov/2:
                    self.telescope.src = obj
                    obj = self.telescope
                    self.asterism = None
                else:
                    raise OopaoError('The source object zenith ('+str(obj.coordinates[0])+'") is outside of the telescope fov ('+str(
                        self.fov//2)+'")! You can:\n - Reduce the zenith of the source \n - Re-initialize the atmosphere object using a telescope with a larger fov')
            
            elif obj.tag == 'asterism':
                c_ = xp.asarray(obj.coordinates)
                if xp.max(c_[:, 0]) <= self.fov/2:
                    self.telescope.src = obj
                    self.asterism = obj
                    obj = self.telescope
                else:
                    raise OopaoError('One of the source is outside of the telescope fov ('+str(self.fov//2) +
                                     '")! You can:\n - Reduce the zenith of the source \n - Re-initialize the atmosphere object using a telescope with a larger fov')
            if self.user_defined_opd is False:
                self.set_pupil_footprint()
                self.relay()

                # phase_support = self.initialize_phase_support()
                #
                # for i_layer in range(self.nLayer):
                #     tmpLayer = getattr(self, 'layer_'+str(i_layer+1))
                #     phase_support = self.fill_phase_support(
                #         tmpLayer, phase_support, i_layer)
                #
                # self.set_OPD(phase_support)


            if obj.src.tag == 'source':

                # obj.src.OPD_no_pupil = self.OPD_no_pupil.copy()
                # obj.src.OPD = self.OPD_no_pupil.copy()*obj.src.mask

                obj.src.optical_path = [[obj.src.type + '(' + obj.src.optBand + ')', obj.src]]
                obj.src.optical_path.append([self.tag, self])
                obj.src.optical_path.append([obj.tag, obj])


            elif obj.src.tag == 'asterism':
                for i, src in enumerate(obj.src.src):
                    # src.OPD = self.OPD[i].copy()
                    # src.OPD_no_pupil = self.OPD_no_pupil[i].copy()
                    # src.OPD = self.OPD_no_pupil.copy()[i] * src.mask

                    src.optical_path = [[src.type + '(' + src.optBand + ')', src]]
                    src.optical_path.append([self.tag, self])
                    src.optical_path.append([obj.tag, obj])

            # obj.OPD = self.OPD.copy()


            obj.isPaired = True
            return obj
        else:
            raise OopaoError('The atmosphere can be multiplied only with a Telescope or a Source object!')

    def display_atm_layers(self, layer_index=None, fig_index=None, list_src=None):
        # TODO: Does not work before the propagation

        display_cn2 = False

        if layer_index is None:
            layer_index = list(xp.arange(self.nLayer))
            n_sp = len(layer_index)
            display_cn2 = True
        else:
            n_sp = len(layer_index)
            display_cn2 = True

        if type(layer_index) is not list:
            raise OopaoError('layer_index should be a list')
        normalized_speed = xp.asarray(self.windSpeed)/max(self.windSpeed)

        # if list_src is None:
        #     if self.telescope.src.tag == 'asterism':
        #         list_src = self.telescope.src.src
        #     else:
        #         list_src = [self.telescope.src]

        list_src = self.src_list
        
        plt.figure(fig_index, figsize=[
                   n_sp*4, 3*(1+display_cn2)], edgecolor=None)
        if display_cn2:
            gs = gridspec.GridSpec(
                1, n_sp+1, height_ratios=[1], width_ratios=xp.ones(n_sp+1), hspace=0.5, wspace=0.5)
        else:
            gs = gridspec.GridSpec(1, n_sp, height_ratios=xp.ones(
                1), width_ratios=xp.ones(n_sp), hspace=0.25, wspace=0.25)

        axis_list = []
        for i in range(len(layer_index)):
            axis_list.append(plt.subplot(gs[0, i]))

        if display_cn2:
            # axCn2 = f.add_subplot(gs[1, :])
            ax = plt.subplot(gs[0, -1])
            for i_layer in range(self.nLayer):
                p = ax.barh(self.altitude[i_layer]*1e-3, 100*np.round(self.fractionalR0[i_layer], 2), height=1.5, edgecolor='k', label='Layer '+str(i_layer+1))
                ax.bar_label(p, label_type='center')
            ax.legend()
            plt.xlabel('Fractional Cn2 [%]')
            plt.ylabel('Altitude [km]')

        for i_l, ax in enumerate(axis_list):
            tmpLayer = getattr(self, 'layer_'+str(layer_index[i_l]+1))
            ax.imshow(
                tmpLayer.phase, extent=[-tmpLayer.D/2, tmpLayer.D/2, -tmpLayer.D/2, tmpLayer.D/2])
            center = tmpLayer.D/2
            [x_tel, y_tel] = pol2cart(
                tmpLayer.D_fov/2, xp.linspace(0, 2*xp.pi, 100, endpoint=True))
            # if list_src is not None:
            cm = plt.get_cmap('gist_rainbow')
            col = []
            for i_source in range(len(list_src)):
                col.append(cm(1.*i_source/len(list_src)))
                [x_c, y_c] = pol2cart(self.telescope.D/2, xp.linspace(0, 2*xp.pi, 100, endpoint=True))
                h = list_src[i_source].altitude-tmpLayer.altitude
                if xp.isinf(h):
                    r = self.telescope.D/2
                else:
                    r = (h)/self.telescope.src.altitude*self.telescope.D/2
                [x_cone, y_cone] = pol2cart(
                    r, xp.linspace(0, 2*xp.pi, 100, endpoint=True))
                if list_src[i_source].chromatic_shift is not None:
                    if len(list_src[i_source].chromatic_shift) == self.nLayer:
                        chromatic_shift = list_src[i_source].chromatic_shift[i_l]
                    else:
                        raise OopaoError('The chromatic_shift property is expected to be the same length as the number of atmospheric layer. ')
                else:
                    chromatic_shift = 0
                [x_z, y_z] = pol2cart(tmpLayer.altitude*xp.tan((list_src[i_source].coordinates[0] +
                                      chromatic_shift)/self.rad2arcsec), xp.deg2rad(list_src[i_source].coordinates[1]))
                center = 0
                [x_c, y_c] = pol2cart(
                    tmpLayer.D_fov/2, xp.linspace(0, 2*xp.pi, 100, endpoint=True))
                nm = (list_src[i_source].type) + '@' + \
                    str(list_src[i_source].coordinates[0])+'"'
                ax.plot(x_cone+x_z+center, y_cone+y_z+center,
                        '-', color=col[i_source], label=nm)
                ax.fill(x_cone+x_z+center, y_cone+y_z+center,
                        y_z+center, alpha=0.25, color=col[i_source])
            ax.set_xlabel('[m]')
            ax.set_ylabel('[m]')
            ax.set_title('Altitude '+str(tmpLayer.altitude)+' m')
            ax.plot(x_tel+center, y_tel+center, '--', color='k')
            ax.legend(loc='upper left')
            makeSquareAxes(plt.gca())

    @property
    def r0(self):
        return self._r0

    @r0.setter
    def r0(self, val):
        self._r0 = val
        if self.hasNotBeenInitialized is False:
            print('Updating the Atmosphere covariance matrices...')
            self.seeingArcsec = self.rad2arcsec*(self.wavelength/val)
            self.cn2 = (self.r0**(-5. / 3) / (0.423 * (2*np.pi/self.wavelength)**2))/np.max([1, np.max(self.altitude)])  # Cn2 m^(-2/3)
            if self.compute_covariance:
                for i_layer in range(self.nLayer):
                    tmpLayer = getattr(self, 'layer_'+str(i_layer+1))
                    tmpLayer.ZZt_r0 = tmpLayer.ZZt*(self.r0_def/self.r0)**(5/3)
                    tmpLayer.ZXt_r0 = tmpLayer.ZXt*(self.r0_def/self.r0)**(5/3)
                    tmpLayer.XXt_r0 = tmpLayer.XXt*(self.r0_def/self.r0)**(5/3)
                    tmpLayer.ZZt_inv_r0 = tmpLayer.ZZt_inv / ((self.r0_def/self.r0)**(5/3))
                    BBt = tmpLayer.XXt_r0 - xp.matmul(tmpLayer.A, tmpLayer.ZXt_r0)
                    tmpLayer.B = xp.linalg.cholesky(BBt).astype(self.precision())

    @property
    def L0(self):
        return self._L0

    @L0.setter
    def L0(self, val):
        self._L0 = val
        if self.hasNotBeenInitialized is False:
            print('Updating the Atmosphere covariance matrices...')
            self.hasNotBeenInitialized = True
            del self.ZZt
            del self.XXt
            del self.ZXt
            del self.ZZt_inv
            self.initializeAtmosphere(self.telescope)

    @property
    def windSpeed(self):
        return self._windSpeed

    @windSpeed.setter
    def windSpeed(self, val):
        self._windSpeed = val

        if self.hasNotBeenInitialized is False:
            if len(val) != self.nLayer:
                raise OopaoError('Wrong value for the wind-speed! Make sure that you inpute a wind-speed for each layer')
            else:
                print('Updating the wind speed...')
                self.V0 = (np.sum(np.asarray(self.fractionalR0) * np.asarray(self.windSpeed))**(5/3))**(3/5)  # computation of equivalent wind speed, Roddier 1982
                self.tau0 = 0.31 * self.r0 / self.V0  # Coherence time of atmosphere, Roddier 1981
                for i_layer in range(self.nLayer):
                    tmpLayer = getattr(self, 'layer_'+str(i_layer+1))
                    tmpLayer.windSpeed = val[i_layer]
                    tmpLayer.vY = tmpLayer.windSpeed * \
                        xp.cos(xp.deg2rad(tmpLayer.direction))
                    tmpLayer.vX = tmpLayer.windSpeed * \
                        xp.sin(xp.deg2rad(tmpLayer.direction))
                    ps_turb_x = tmpLayer.vX*self.telescope.samplingTime
                    ps_turb_y = tmpLayer.vY*self.telescope.samplingTime
                    tmpLayer.ratio[0] = ps_turb_x/self.ps_loop
                    tmpLayer.ratio[1] = ps_turb_y/self.ps_loop
                    setattr(self, 'layer_'+str(i_layer+1), tmpLayer)

    @property
    def windDirection(self):
        return self._windDirection

    @windDirection.setter
    def windDirection(self, val):
        self._windDirection = val

        if self.hasNotBeenInitialized is False:
            if len(val) != self.nLayer:
                raise OopaoError('Wrong value for the wind-speed! Make sure that you inpute a wind-direction for each layer')
            else:
                print('Updating the wind direction...')
                for i_layer in range(self.nLayer):
                    tmpLayer = getattr(self, 'layer_'+str(i_layer+1))
                    tmpLayer.direction = val[i_layer]
                    tmpLayer.vY = tmpLayer.windSpeed * \
                        xp.cos(xp.deg2rad(tmpLayer.direction))
                    tmpLayer.vX = tmpLayer.windSpeed * \
                        xp.sin(xp.deg2rad(tmpLayer.direction))
                    ps_turb_x = tmpLayer.vX*self.telescope.samplingTime
                    ps_turb_y = tmpLayer.vY*self.telescope.samplingTime
                    tmpLayer.ratio[0] = ps_turb_x/self.ps_loop
                    tmpLayer.ratio[1] = ps_turb_y/self.ps_loop
                    setattr(self, 'layer_'+str(i_layer+1), tmpLayer)

    @property
    def fractionalR0(self):
        return self._fractionalR0

    @fractionalR0.setter
    def fractionalR0(self, val):
        self._fractionalR0 = val
        if self.hasNotBeenInitialized is False:
            if len(val) != self.nLayer:
                raise OopaoError('Wrong value for the fractional r0 ! Make sure that you inpute a fractional r0 for each layer!' +
                                 ' If you want to change the number of layer, re-generate a new atmosphere object.')
            else:
                print('Updating the fractional R0...BEWARE COMPLETE THE RECOMPUTATION...NOT ONLY V0 and Tau0 !')
                self.V0 = (np.sum(np.asarray(self.fractionalR0) * np.asarray(self.windSpeed))**(5/3))**(3/5)  # computation of equivalent wind speed, Roddier 1982
                self.tau0 = 0.31 * self.r0 / self.V0  # Coherence time of atmosphere, Roddier 1981

    # for backward compatibility
    def print_properties(self):
        print(self)

    def properties(self) -> dict:
        self.prop = dict()
        self.prop['parameters'] = f"{'Layer':^7s}|{'Direction':^11s}|{'Speed':^7s}|{'Altitude':^10s}|{'Frac Cn²':^10s}|{'Diameter':^10s}|"
        self.prop['units'] = f"{'':^7s}|{'[°]':^11s}|{'[m/s]':^7s}|{'[m]':^10s}|{'[%]':^10s}|{'[m]':^10s}|"
        for i in range(self.nLayer):
            if i%2==0:
                self.prop['layer_%02d'%i] = f"\033[00m{i+1:^7d}|{self.windDirection[i]:^11.0f}|{self.windSpeed[i]:^7.1f}|{self.altitude[i]:^10.0e}|{self.fractionalR0[i]*100:^10.0f}|{getattr(self,'layer_'+str(i+1)).D:^10.3f}|"
            else:
                self.prop['layer_%02d'%i] = f"\033[47m{i+1:^7d}|{self.windDirection[i]:^11.0f}|{self.windSpeed[i]:^7.1f}|{self.altitude[i]:^10.0e}|{self.fractionalR0[i]*100:^10.0f}|{getattr(self,'layer_'+str(i+1)).D:^10.3f}|"
        self.prop['delimiter'] = ''
        self.prop['r0'] = f"{'r0 @ 500 nm [m]':<16s}|{self.r0:^10.2f}"
        self.prop['L0'] = f"{'L0 [m]':<16s}|{self.L0:^10.1f}"
        self.prop['tau0'] = f"{'Tau0 [s]':<16s}|{self.tau0:^10.4f}"
        self.prop['V0'] = f"{'V0 [m/s]':<16s}|{self.V0:^10.2f}"
        self.prop['frequency'] = f"{'Frequency [Hz]':<16s}|{1/self.telescope.samplingTime:^10.1f}"
        return self.prop

    def __repr__(self):
        self.properties()
        str_prop = str()
        n_char = len(max(self.prop.values(), key=len)) - len('\033[00m')
        self.prop['delimiter'] = f'\033[00m{"":=^{n_char}}'
        for i in range(len(self.prop.values())):
            str_prop += list(self.prop.values())[i] + '\n'
        title = f'\n{" Atmosphere ":-^{n_char}}\n'
        end_line = f'{"":-^{n_char}}\n'
        table = title + str_prop + end_line
        return table<|MERGE_RESOLUTION|>--- conflicted
+++ resolved
@@ -169,7 +169,7 @@
         # case when multiple sources are considered (LGS and NGS)
 
         # <JM @ SpaceODT> Moved this part to __mul__
-<<<<<<< HEAD
+
         if src is None and self.telescope.src is None:
             raise OopaoError(
                 "The Atmosphere object requires a Source. " 
@@ -184,14 +184,6 @@
             self.asterism = self.src
         else:
             self.asterism = None
-=======
-        self.asterism = None
->>>>>>> 6ea4f9c0
-        # if telescope.src.type == 'asterism':
-        #     self.asterism = telescope.src
-        # else:
-        #     self.asterism = None
-        # self.asterism = None
         # <\JM @ SpaceODT>
 
         self.param = param
@@ -281,16 +273,6 @@
         layer.D = layer.resolution * self.telescope.D / self.telescope.resolution
 
         layer.center = layer.resolution//2
-<<<<<<< HEAD
-
-        # [x_z, y_z] = pol2cart(layer.altitude*xp.tan(0/206265)* layer.resolution / layer.D,
-        #                         xp.deg2rad(0))
-        # center_x = int(y_z)+layer.resolution//2
-        # center_y = int(x_z)+layer.resolution//2
-        
-        # layer.pupil_footprint = xp.zeros([layer.resolution, layer.resolution], dtype=self.precision())
-        # layer.pupil_footprint[center_x-self.telescope.resolution//2:center_x+self.telescope.resolution //
-        #                         2, center_y-self.telescope.resolution//2:center_y+self.telescope.resolution//2] = 1
 
 
         if self.asterism is None:
@@ -324,66 +306,7 @@
 
 
                 layer.pupil_footprint.append(pupil_footprint)
-=======
-
-        [x_z, y_z] = pol2cart(layer.altitude*xp.tan(0/206265)* layer.resolution / layer.D,
-                                xp.deg2rad(0))
-        center_x = int(y_z)+layer.resolution//2
-        center_y = int(x_z)+layer.resolution//2
-        
-        layer.pupil_footprint = xp.zeros([layer.resolution, layer.resolution], dtype=self.precision())
-        layer.pupil_footprint[center_x-self.telescope.resolution//2:center_x+self.telescope.resolution //
-                                2, center_y-self.telescope.resolution//2:center_y+self.telescope.resolution//2] = 1
-
-
-        # if self.asterism is None:
-        # if self.telescope.src.tag == "source":
-        #     [x_z, y_z] = pol2cart(layer.altitude*xp.tan(self.telescope.src.coordinates[0]/206265)* layer.resolution / layer.D,
-        #                            xp.deg2rad(self.telescope.src.coordinates[1]))
-        #     center_x = int(y_z)+layer.resolution//2
-        #     center_y = int(x_z)+layer.resolution//2
-
-        #     # print(f"center_x: {center_x}, center_y: {center_y}")
-
-
-        #     layer.pupil_footprint = xp.zeros([layer.resolution, layer.resolution], dtype=self.precision())
-        #     layer.pupil_footprint[center_x-self.telescope.resolution//2:center_x+self.telescope.resolution //
-        #                           2, center_y-self.telescope.resolution//2:center_y+self.telescope.resolution//2] = 1
-
-        #     # print(layer.pupil_footprint.shape)
-        #     # plt.imshow(layer.pupil_footprint)
-        #     # plt.show()
-
-        # else:
-        #     layer.pupil_footprint = []
-        #     layer.extra_sx = []
-        #     layer.extra_sy = []
-        #     # for i in range(self.asterism.n_source):
-        #     for i in range(self.telescope.src.n_source):
-        #         # print(self.telescope.src.coordinates[i][0])
-        #         # [x_z, y_z] = pol2cart(layer.altitude*xp.tan(self.telescope.src.coordinates[i][0]/206265)
-        #         #                       * layer.resolution / layer.D, xp.deg2rad(self.asterism.coordinates[i][1]))
-                
-        #         [x_z, y_z] = pol2cart(layer.altitude*xp.tan(self.telescope.src.coordinates[i][0]/206265)
-        #                             * layer.resolution / layer.D, xp.deg2rad(self.telescope.src.coordinates[i][1]))
-        #         layer.extra_sx.append(int(x_z)-x_z)
-        #         layer.extra_sy.append(int(y_z)-y_z)
-        #         center_x = int(y_z)+layer.resolution//2
-        #         center_y = int(x_z)+layer.resolution//2
-
-        #         # print(f"center_x: {center_x}, center_y: {center_y}")
-
-
-        #         pupil_footprint = xp.zeros([layer.resolution, layer.resolution], dtype=self.precision())
-        #         pupil_footprint[center_x-self.telescope.resolution//2:center_x+self.telescope.resolution //
-        #                         2, center_y-self.telescope.resolution//2:center_y+self.telescope.resolution//2] = 1
-
-        #         # print(pupil_footprint.shape)
-        #         # plt.imshow(pupil_footprint)
-        #         # plt.show()
-
-        #         layer.pupil_footprint.append(pupil_footprint)
->>>>>>> 6ea4f9c0
+
 
         # layer pixel size
 
@@ -474,13 +397,10 @@
                         raise OopaoError('The chromatic_shift property is expected to be the same length as the number of atmospheric layer. ')
                 else:
                     chromatic_shift = 0
-<<<<<<< HEAD
+
                 [x_z, y_z] = pol2cart(layer.altitude*xp.tan((self.src.coordinates[0]+chromatic_shift)/self.rad2arcsec)
                                       * layer.resolution / layer.D, xp.deg2rad(self.src.coordinates[1]))
-=======
-                [x_z, y_z] = pol2cart(layer.altitude*xp.tan((self.telescope.src.coordinates[0]+chromatic_shift)/self.rad2arcsec)
-                                      * layer.resolution / layer.D, xp.deg2rad(self.telescope.src.coordinates[1]))
->>>>>>> 6ea4f9c0
+
                 layer.extra_sx = int(x_z)-x_z
                 layer.extra_sy = int(y_z)-y_z
 
@@ -610,14 +530,8 @@
 
 
     def relay(self, src):
-<<<<<<< HEAD
+
         self.src = src
-=======
-        from copy import deepcopy
-
-        # src_tmp = deepcopy(self.telescope.src)
-
->>>>>>> 6ea4f9c0
 
         if src.tag == 'source':
             self.src_list = [src]
@@ -657,28 +571,21 @@
 
         # if self.telescope.src.tag == "source":
         if self.asterism is None:
-<<<<<<< HEAD
+
             if self.src.altitude <= tmpLayer.altitude:
                 raise OopaoError('The source altitude ('+str(self.src.altitude)+' m) is below or at the same altitude as the atmosphere layer ('+str(tmpLayer.altitude)+' m)')
             _im = tmpLayer.phase.copy()
             h = self.src.altitude-tmpLayer.altitude
-=======
-            if self.telescope.src.altitude <= tmpLayer.altitude:
-                raise OopaoError('The source altitude ('+str(self.telescope.src.altitude)+' m) is below or at the same altitude as the atmosphere layer ('+str(tmpLayer.altitude)+' m)')
-            _im = tmpLayer.phase.copy()
-            h = self.telescope.src.altitude-tmpLayer.altitude
->>>>>>> 6ea4f9c0
+
             if xp.isinf(h):
                 # magnification due to cone effect not considered
                 magnification_cone_effect = 1
                 interpolate_im = False
             else:
                 # magnification due to cone effect not considered
-<<<<<<< HEAD
+
                 magnification_cone_effect = (h)/self.src.altitude
-=======
-                magnification_cone_effect = (h)/self.telescope.src.altitude
->>>>>>> 6ea4f9c0
+
                 interpolate_im = True
             pixel_size_in = 1
             pixel_size_out = pixel_size_in*magnification_cone_effect
@@ -716,11 +623,9 @@
                         interpolate_im = False
                     else:
                         # magnification due to cone effect not considered
-<<<<<<< HEAD
+
                         magnification_cone_effect = (h)/self.src.altitude
-=======
-                        magnification_cone_effect = (h)/self.telescope.src.altitude
->>>>>>> 6ea4f9c0
+
                         interpolate_im = True
                     cube_in = xp.atleast_3d(sub_im).T
 
@@ -754,34 +659,9 @@
 
         self.OPD = np.array(phase_support)*self.wavelength/2/xp.pi
 
-<<<<<<< HEAD
+
         return
 
-        # if self.telescope.src.tag == "source":
-        #     self.telescope.src.OPD_no_pupil = phase_support*self.wavelength/2/xp.pi
-        #     self.telescope.src.OPD = self.telescope.src.OPD_no_pupil*self.telescope.src.mask
-
-        # else:
-        #     for src in self.telescope.src.src:
-        #         src.OPD_no_pupil = phase_support[src.ast_idx]*self.wavelength/2/xp.pi
-        #         src.OPD = src.OPD_no_pupil*src.mask
-
-=======
->>>>>>> 6ea4f9c0
-        return
-    # <\JM @ SpaceODT>
-
-
-        # if self.telescope.src.tag == "source":
-        #     self.telescope.src.OPD_no_pupil = phase_support*self.wavelength/2/xp.pi
-        #     self.telescope.src.OPD = self.telescope.src.OPD_no_pupil*self.telescope.src.mask
-
-        # else:
-        #     for src in self.telescope.src.src:
-        #         src.OPD_no_pupil = phase_support[src.ast_idx]*self.wavelength/2/xp.pi
-        #         src.OPD = src.OPD_no_pupil*src.mask
-
-        return
     # <\JM @ SpaceODT>
 
 
